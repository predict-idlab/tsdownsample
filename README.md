# tsdownsample

[![PyPI Latest Release](https://img.shields.io/pypi/v/tsdownsample.svg)](https://pypi.org/project/tsdownsample/)
[![support-version](https://img.shields.io/pypi/pyversions/tsdownsample)](https://img.shields.io/pypi/pyversions/tsdownsample)
[![Downloads](https://static.pepy.tech/badge/tsdownsample)](https://pepy.tech/project/tsdownsample)
[![CodeQL](https://github.com/predict-idlab/tsdownsample/actions/workflows/codeql.yml/badge.svg)](https://github.com/predict-idlab/tsdownsample/actions/workflows/codeql.yml)
[![Testing](https://github.com/predict-idlab/tsdownsample/actions/workflows/ci-downsample_rs.yml/badge.svg)](https://github.com/predict-idlab/tsdownsample/actions/workflows/ci-downsample_rs.yml)
[![Testing](https://github.com/predict-idlab/tsdownsample/actions/workflows/ci-tsdownsample.yml/badge.svg)](https://github.com/predict-idlab/tsdownsample/actions/workflows/ci-tsdownsample.yml)

<!-- TODO: codecov -->

Extremely fast **time series downsampling 📈** for visualization, written in Rust.

## Features ✨

- **Fast**: written in rust with PyO3 bindings
  - leverages optimized [argminmax](https://github.com/jvdd/argminmax) - which is SIMD accelerated with runtime feature detection
  - scales linearly with the number of data points
  <!-- TODO check if it scales sublinearly -->
  - multithreaded with Rayon (in Rust)
    <details>
      <summary><i>Why we do not use Python multiprocessing</i></summary>
      Citing the <a href="https://pyo3.rs/v0.17.3/parallelism.html">PyO3 docs on parallelism</a>:<br>
      <blockquote>
          CPython has the infamous Global Interpreter Lock, which prevents several threads from executing Python bytecode in parallel. This makes threading in Python a bad fit for CPU-bound tasks and often forces developers to accept the overhead of multiprocessing.
      </blockquote>
      In Rust - which is a compiled language - there is no GIL, so CPU-bound tasks can be parallelized (with <a href="https://github.com/rayon-rs/rayon">Rayon</a>) with little to no overhead.
    </details>
- **Efficient**: memory efficient
  - works on views of the data (no copies)
  - no intermediate data structures are created
- **Flexible**: works on any type of data
  - supported datatypes are
    - for `x`: `f32`, `f64`, `i16`, `i32`, `i64`, `u16`, `u32`, `u64`, `datetime64`, `timedelta64`
    - for `y`: `f16`, `f32`, `f64`, `i8`, `i16`, `i32`, `i64`, `u8`, `u16`, `u32`, `u64`, `datetime64`, `timedelta64`, `bool`<sup>\*</sup>
    <details>
      <summary><i>!! 🚀 <code>f16</code> <a href="https://github.com/jvdd/argminmax">argminmax</a> is 200-300x faster than numpy</i></summary>
      In contrast with all other data types above, <code>f16</code> is *not* hardware supported (i.e., no instructions for f16) by most modern CPUs!! <br>
      🐌 Programming languages facilitate support for this datatype by either (i) upcasting to <u>f32</u> or (ii) using a software implementation. <br>
      💡 As for argminmax, only comparisons are needed - and thus no arithmetic operations - creating a <u>symmetrical ordinal mapping from <code>f16</code> to <code>i16</code></u> is sufficient. This mapping allows to use the hardware supported scalar and SIMD <code>i16</code> instructions - while not producing any memory overhead 🎉 <br>
      <i>More details are described in <a href="https://github.com/jvdd/argminmax/pull/1">argminmax PR #1</a>.</i>
    </details>
- **Easy to use**: simple & flexible API

<sup>\*</sup><i>When `NaN`s need to be retained in the downsampling, the only supported datatypes for `y` are `f16`, `f32` and `f64`</i>

## Install

```bash
pip install tsdownsample
```

## Usage

```python
from tsdownsample import MinMaxLTTBDownsampler
import numpy as np

# Create a time series
y = np.random.randn(10_000_000)
x = np.arange(len(y))

# Downsample to 1000 points (assuming constant sampling rate)
s_ds = MinMaxLTTBDownsampler().downsample(y, n_out=1000)

# Select downsampled data
downsampled_y = y[s_ds]

# Downsample to 1000 points using the (possible irregularly spaced) x-data
s_ds = MinMaxLTTBDownsampler().downsample(x, y, n_out=1000)

# Select downsampled data
downsampled_x = x[s_ds]
downsampled_y = y[s_ds]
```

## Downsampling algorithms & API

### Downsampling API 📑

Each downsampling algorithm is implemented as a class that implements a `downsample` method.
The signature of the `downsample` method:

```
downsample([x], y, n_out, **kwargs) -> ndarray[uint64]
```

**Arguments**:

- `x` is optional
- `x` and `y` are both positional arguments
- `n_out` is a mandatory keyword argument that defines the number of output values<sup>\*</sup>
- `**kwargs` are optional keyword arguments _(see [table below](#downsampling-algorithms-📈))_:
  - `n_threads`: how many threads to use for multi-threading (default `1`, so no multi-threading)
  - ...

**Returns**: a `ndarray[uint64]` of indices that can be used to index the original data.

<sup>\*</sup><i>When there are gaps in the time series, fewer than `n_out` indices may be returned.</i>

### Downsampling algorithms 📈

The following downsampling algorithms (classes) are implemented:

|             Downsampler | Description                                                                                                                                                                                       | `**kwargs`                               |
| ----------------------: | ------------------------------------------------------------------------------------------------------------------------------------------------------------------------------------------------- | ---------------------------------------- |
|     `MinMaxDownsampler` | selects the **min and max** value in each bin                                                                                                                                                     | `n_threads`                              |
|         `M4Downsampler` | selects the [**min, max, first and last**](https://dl.acm.org/doi/pdf/10.14778/2732951.2732953) value in each bin                                                                                 | `n_threads`                              |
|       `LTTBDownsampler` | performs the [**Largest Triangle Three Buckets**](https://skemman.is/bitstream/1946/15343/3/SS_MSthesis.pdf) algorithm                                                                            | `n_threads`                              |
| `MinMaxLTTBDownsampler` | (_new two-step algorithm 🎉_) first selects `n_out` \* `minmax_ratio` **min and max** values, then further reduces these to `n_out` values using the **Largest Triangle Three Buckets** algorithm | `n_threads`, `minmax_ratio`<sup>\*</sup> |

<<<<<<< HEAD
<sup>\*</sup><i>Default value for `minmax_ratio` is 30, which is empirically proven to be a good default. (More details in our upcoming paper)</i>
=======
<sup>*</sup><i>Default value for `minmax_ratio` is 4, which is empirically proven to be a good default. More details here: https://arxiv.org/abs/2305.00332</i>
>>>>>>> 18b9fdf4

### Handling NaNs

This library supports two `NaN`-policies:

1. Omit `NaN`s (`NaN`s are ignored during downsampling).
2. Return index of first `NaN` once there is at least one present in the bin of the considered data.

|             Omit `NaN`s | Return `NaN`s              |
| ----------------------: | :------------------------- |
|     `MinMaxDownsampler` | `NaNMinMaxDownsampler`     |
|         `M4Downsampler` | `NaNM4Downsampler`         |
| `MinMaxLTTBDownsampler` | `NaNMinMaxLTTBDownsampler` |
|       `LTTBDownsampler` |                            |

## Limitations & assumptions 🚨

Assumes;

1. `x`-data is (non-strictly) monotonic increasing (i.e., sorted)

---

<p align="center">
👤 <i>Jeroen Van Der Donckt</i>
</p><|MERGE_RESOLUTION|>--- conflicted
+++ resolved
@@ -109,11 +109,8 @@
 |       `LTTBDownsampler` | performs the [**Largest Triangle Three Buckets**](https://skemman.is/bitstream/1946/15343/3/SS_MSthesis.pdf) algorithm                                                                            | `n_threads`                              |
 | `MinMaxLTTBDownsampler` | (_new two-step algorithm 🎉_) first selects `n_out` \* `minmax_ratio` **min and max** values, then further reduces these to `n_out` values using the **Largest Triangle Three Buckets** algorithm | `n_threads`, `minmax_ratio`<sup>\*</sup> |
 
-<<<<<<< HEAD
-<sup>\*</sup><i>Default value for `minmax_ratio` is 30, which is empirically proven to be a good default. (More details in our upcoming paper)</i>
-=======
+
 <sup>*</sup><i>Default value for `minmax_ratio` is 4, which is empirically proven to be a good default. More details here: https://arxiv.org/abs/2305.00332</i>
->>>>>>> 18b9fdf4
 
 ### Handling NaNs
 
