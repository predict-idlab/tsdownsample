--- conflicted
+++ resolved
@@ -89,16 +89,10 @@
 
 - `x` is optional
 - `x` and `y` are both positional arguments
-<<<<<<< HEAD
-- `n_out` is a mandatory keyword argument that defines the number of output values<sup>\*</sup>
-- `**kwargs` are optional keyword arguments _(see [table below](#downsampling-algorithms-📈))_:
-  - `n_threads`: how many threads to use for multi-threading (default `1`, so no multi-threading)
-=======
 - `n_out` is a mandatory keyword argument that defines the number of output values<sup>*</sup>
 - `**kwargs` are optional keyword arguments *(see [table below](#downsampling-algorithms-📈))*:
   - `parallel`: whether to use multi-threading (default: `False`)  
      ❗ The max number of threads can be configured with the `TSDOWNSAMPLE_MAX_THREADS` ENV var (e.g. `os.environ["TSDOWNSAMPLE_MAX_THREADS"] = "4"`)
->>>>>>> e4d4a66e
   - ...
 
 **Returns**: a `ndarray[uint64]` of indices that can be used to index the original data.
@@ -109,22 +103,12 @@
 
 The following downsampling algorithms (classes) are implemented:
 
-<<<<<<< HEAD
-|             Downsampler | Description                                                                                                                                                                                       | `**kwargs`                               |
-| ----------------------: | ------------------------------------------------------------------------------------------------------------------------------------------------------------------------------------------------- | ---------------------------------------- |
-|     `MinMaxDownsampler` | selects the **min and max** value in each bin                                                                                                                                                     | `n_threads`                              |
-|         `M4Downsampler` | selects the [**min, max, first and last**](https://dl.acm.org/doi/pdf/10.14778/2732951.2732953) value in each bin                                                                                 | `n_threads`                              |
-|       `LTTBDownsampler` | performs the [**Largest Triangle Three Buckets**](https://skemman.is/bitstream/1946/15343/3/SS_MSthesis.pdf) algorithm                                                                            | `n_threads`                              |
-| `MinMaxLTTBDownsampler` | (_new two-step algorithm 🎉_) first selects `n_out` \* `minmax_ratio` **min and max** values, then further reduces these to `n_out` values using the **Largest Triangle Three Buckets** algorithm | `n_threads`, `minmax_ratio`<sup>\*</sup> |
-
-=======
 | Downsampler | Description | `**kwargs` |
 | ---:| --- |--- |
 | `MinMaxDownsampler` | selects the **min and max** value in each bin | `parallel` |
 | `M4Downsampler` | selects the [**min, max, first and last**](https://dl.acm.org/doi/pdf/10.14778/2732951.2732953) value in each bin | `parallel` |
 | `LTTBDownsampler` | performs the [**Largest Triangle Three Buckets**](https://skemman.is/bitstream/1946/15343/3/SS_MSthesis.pdf) algorithm | `parallel` |
 | `MinMaxLTTBDownsampler` | (*new two-step algorithm 🎉*) first selects `n_out` * `minmax_ratio` **min and max** values, then further reduces these to `n_out` values using the **Largest Triangle Three Buckets** algorithm | `parallel`, `minmax_ratio`<sup>*</sup> |
->>>>>>> e4d4a66e
 
 <sup>*</sup><i>Default value for `minmax_ratio` is 4, which is empirically proven to be a good default. More details here: https://arxiv.org/abs/2305.00332</i>
 
