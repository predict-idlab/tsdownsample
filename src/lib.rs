use half::f16;

use numpy::{IntoPyArray, PyArray1, PyReadonlyArray1};
use paste::paste;
use pyo3::prelude::*;
use pyo3::wrap_pymodule;

/// ------------------------- MACROS -------------------------

// Create macros to avoid duplicate code for the various resample functions over the
// different data types.

// ----- Helper macros -----

// Without x-range

macro_rules! _create_pyfunc_without_x {
    ($name:ident, $resample_mod:ident, $resample_fn:ident, $type:ty, $mod:ident) => {
        // Create the Python function
        #[pyfunction]
        fn $name<'py>(
            py: Python<'py>,
            y: PyReadonlyArray1<$type>,
            n_out: usize,
        ) -> &'py PyArray1<usize> {
            let y = y.as_slice().unwrap();
            let sampled_indices = $resample_mod::$resample_fn(y, n_out);
            sampled_indices.into_pyarray(py)
        }
        // Add the function to the module
        $mod.add_wrapped(wrap_pyfunction!($name))?;
    };
}

macro_rules! _create_pyfunc_without_x_with_ratio {
    ($name:ident, $resample_mod:ident, $resample_fn:ident, $type:ty, $mod:ident) => {
        // Create the Python function
        #[pyfunction]
        fn $name<'py>(
            py: Python<'py>,
            y: PyReadonlyArray1<$type>,
            n_out: usize,
            ratio: usize,
        ) -> &'py PyArray1<usize> {
            let y = y.as_slice().unwrap();
            let sampled_indices = $resample_mod::$resample_fn(y, n_out, ratio);
            sampled_indices.into_pyarray(py)
        }
        // Add the function to the module
        $mod.add_wrapped(wrap_pyfunction!($name))?;
    };
}

macro_rules! _create_pyfuncs_without_x_generic {
    ($create_macro:ident, $resample_mod:ident, $resample_fn:ident, $mod:ident, $($t:ty)*) => {
        $(
            paste! {
                $create_macro!([<downsample_ $t>], $resample_mod, $resample_fn, $t, $mod);
            }
        )*
    };

    (@nan $create_macro:ident, $resample_mod:ident, $resample_fn:ident, $mod:ident, $($t:ty)*) => {
        $(
            paste! {
                $create_macro!([<downsample_nan_ $t>], $resample_mod, $resample_fn, $t, $mod);
            }
        )*
    };
}

// With x-range

macro_rules! _create_pyfunc_with_x {
    ($name:ident, $resample_mod:ident, $resample_fn:ident, $type_x:ty, $type_y:ty, $mod:ident) => {
        // Create the Python function
        #[pyfunction]
        fn $name<'py>(
            py: Python<'py>,
            x: PyReadonlyArray1<$type_x>,
            y: PyReadonlyArray1<$type_y>,
            n_out: usize,
        ) -> &'py PyArray1<usize> {
            let x = x.as_slice().unwrap();
            let y = y.as_slice().unwrap();
            let sampled_indices = $resample_mod::$resample_fn(x, y, n_out);
            sampled_indices.into_pyarray(py)
        }
        // Add the function to the module
        $mod.add_wrapped(wrap_pyfunction!($name))?;
    };
}

macro_rules! _create_pyfunc_with_x_with_ratio {
    ($name:ident, $resample_mod:ident, $resample_fn:ident, $type_x:ty, $type_y:ty, $mod:ident) => {
        // Create the Python function
        #[pyfunction]
        fn $name<'py>(
            py: Python<'py>,
            x: PyReadonlyArray1<$type_x>,
            y: PyReadonlyArray1<$type_y>,
            n_out: usize,
            ratio: usize,
        ) -> &'py PyArray1<usize> {
            let x = x.as_slice().unwrap();
            let y = y.as_slice().unwrap();
            let sampled_indices = $resample_mod::$resample_fn(x, y, n_out, ratio);
            sampled_indices.into_pyarray(py)
        }
        // Add the function to the module
        $mod.add_wrapped(wrap_pyfunction!($name))?;
    };
}

macro_rules! _create_pyfuncs_with_x_generic {
    // ($create_macro:ident, $resample_mod:ident, $resample_fn:ident, $mod:ident, $($t:ty)+) => {
    //     // The macro will implement the function for all combinations of $t (for type x and y).
    //     // (duplicate the list of types to iterate over all combinations)
    //     _create_pyfuncs_with_x_generic!(@inner $create_macro, $resample_mod, $resample_fn, $mod, $($t)+; $($t),+);
    // };

    ($create_macro:ident, $resample_mod:ident, $resample_fn:ident, $mod:ident, $($tx:ty)+, $($ty:ty)+) => {
        // The macro will implement the function for all combinations of $tx and $ty (for respectively type x and y).
        _create_pyfuncs_with_x_generic!(@inner $create_macro, $resample_mod, $resample_fn, $mod, $($tx)+; $($ty),+);
    };

    // Base case: there is only one type (for y) left
    (@inner $create_macro:ident, $resample_mod:ident, $resample_fn:ident, $mod:ident, $($tx:ty)+; $ty:ty) => {
        $(
            paste! {
                $create_macro!([<downsample_ $tx _ $ty>], $resample_mod, $resample_fn, $tx, $ty, $mod);
            }
        )*
    };
    // The head/tail recursion: pick the first element -> apply the base case, and recurse over the rest.
    (@inner $create_macro:ident, $resample_mod:ident, $resample_fn:ident, $mod:ident, $($tx:ty)+; $ty_head:ty, $($ty_rest:ty),+) => {
        _create_pyfuncs_with_x_generic!(@inner $create_macro, $resample_mod, $resample_fn, $mod, $($tx)+; $ty_head);
        _create_pyfuncs_with_x_generic!(@inner $create_macro, $resample_mod, $resample_fn, $mod, $($tx)+; $($ty_rest),+);
    };

    // Huge thx to https://stackoverflow.com/a/54552848
    // and https://users.rust-lang.org/t/tail-recursive-macros/905/3
}

// TODO: there must be a better way to combine normal and nan macros
macro_rules! _create_nan_pyfuncs_with_x_generic {
    // ($create_macro:ident, $resample_mod:ident, $resample_fn:ident, $mod:ident, $($t:ty)+) => {
    //     // The macro will implement the function for all combinations of $t (for type x and y).
    //     // (duplicate the list of types to iterate over all combinations)
    //     _create_pyfuncs_with_x_generic!(@inner $create_macro, $resample_mod, $resample_fn, $mod, $($t)+; $($t),+);
    // };

    ($create_macro:ident, $resample_mod:ident, $resample_fn:ident, $mod:ident, $($tx:ty)+, $($ty:ty)+) => {
        // The macro will implement the function for all combinations of $tx and $ty (for respectively type x and y).
        _create_nan_pyfuncs_with_x_generic!(@inner $create_macro, $resample_mod, $resample_fn, $mod, $($tx)+; $($ty),+);
    };

    // Base case: there is only one type (for y) left
    (@inner $create_macro:ident, $resample_mod:ident, $resample_fn:ident, $mod:ident, $($tx:ty)+; $ty:ty) => {
        $(
            paste! {
                $create_macro!([<downsample_nan_ $tx _ $ty>], $resample_mod, $resample_fn, $tx, $ty, $mod);
            }
        )*
    };
    // The head/tail recursion: pick the first element -> apply the base case, and recurse over the rest.
    (@inner $create_macro:ident, $resample_mod:ident, $resample_fn:ident, $mod:ident, $($tx:ty)+; $ty_head:ty, $($ty_rest:ty),+) => {
        _create_nan_pyfuncs_with_x_generic!(@inner $create_macro, $resample_mod, $resample_fn, $mod, $($tx)+; $ty_head);
        _create_nan_pyfuncs_with_x_generic!(@inner $create_macro, $resample_mod, $resample_fn, $mod, $($tx)+; $($ty_rest),+);
    };

    // Huge thx to https://stackoverflow.com/a/54552848
    // and https://users.rust-lang.org/t/tail-recursive-macros/905/3
}
// ------ Main macros ------

macro_rules! _create_pyfuncs_without_x_helper {
    ($pyfunc_fn:ident, $resample_mod:ident, $resample_fn:ident, $mod:ident) => {
        _create_pyfuncs_without_x_generic!($pyfunc_fn, $resample_mod, $resample_fn, $mod, f16 f32 f64 i8 i16 i32 i64 u8 u16 u32 u64);
    };

    (@nan $pyfunc_fn:ident, $resample_mod:ident, $resample_fn:ident, $mod:ident) => {
        _create_pyfuncs_without_x_generic!(@nan $pyfunc_fn, $resample_mod, $resample_fn, $mod, f16 f32 f64);
    };
}

macro_rules! create_pyfuncs_without_x {
    // Use @threaded to differentiate between the single and multithreaded versions
    ($resample_mod:ident, $resample_fn:ident, $mod:ident) => {
        _create_pyfuncs_without_x_helper!(
            _create_pyfunc_without_x,
            $resample_mod,
            $resample_fn,
            $mod
        );
    };
<<<<<<< HEAD
    (@nan $resample_mod:ident, $resample_fn:ident, $mod:ident) => {
        _create_pyfuncs_without_x_helper!(@nan
            _create_pyfunc_without_x,
            $resample_mod,
            $resample_fn,
            $mod
        );
    };
    (@threaded $resample_mod:ident, $resample_fn:ident, $mod:ident) => {
        _create_pyfuncs_without_x_helper!(
            _create_pyfunc_without_x_multithreaded,
            $resample_mod,
            $resample_fn,
            $mod
        );
    };
    (@nan @threaded $resample_mod:ident, $resample_fn:ident, $mod:ident) => {
        _create_pyfuncs_without_x_helper!(@nan
            _create_pyfunc_without_x_multithreaded,
            $resample_mod,
            $resample_fn,
            $mod
        );
    };
=======
>>>>>>> e4d4a66e
}

macro_rules! create_pyfuncs_without_x_with_ratio {
    // Use @threaded to differentiate between the single and multithreaded versions
    ($resample_mod:ident, $resample_fn:ident, $mod:ident) => {
        _create_pyfuncs_without_x_helper!(
            _create_pyfunc_without_x_with_ratio,
            $resample_mod,
            $resample_fn,
            $mod
        );
    };
<<<<<<< HEAD
    (@nan $resample_mod:ident, $resample_fn:ident, $mod:ident) => {
        _create_pyfuncs_without_x_helper!(@nan
            _create_pyfunc_without_x_with_ratio,
            $resample_mod,
            $resample_fn,
            $mod
        );
    };
    (@threaded $resample_mod:ident, $resample_fn:ident, $mod:ident) => {
        _create_pyfuncs_without_x_helper!(
            _create_pyfunc_without_x_with_ratio_multithreaded,
            $resample_mod,
            $resample_fn,
            $mod
        );
    };
    (@nan @threaded $resample_mod:ident, $resample_fn:ident, $mod:ident) => {
        _create_pyfuncs_without_x_helper!(@nan
            _create_pyfunc_without_x_with_ratio_multithreaded,
            $resample_mod,
            $resample_fn,
            $mod
        );
    };
=======
>>>>>>> e4d4a66e
}

macro_rules! _create_pyfuncs_with_x_helper {
    ($pyfunc_fn:ident, $resample_mod:ident, $resample_fn:ident, $mod:ident) => {
        _create_pyfuncs_with_x_generic!($pyfunc_fn, $resample_mod, $resample_fn, $mod, f32 f64 i16 i32 i64 u16 u32 u64, f16 f32 f64 i8 i16 i32 i64 u8 u16 u32 u64);
    };
    (@nan $pyfunc_fn:ident, $resample_mod:ident, $resample_fn:ident, $mod:ident) => {
        _create_nan_pyfuncs_with_x_generic!($pyfunc_fn, $resample_mod, $resample_fn, $mod, f32 f64 i16 i32 i64 u16 u32 u64, f16 f32 f64);
    };
}

macro_rules! create_pyfuncs_with_x {
    // Use @threaded to differentiate between the single and multithreaded versions
    ($resample_mod:ident, $resample_fn:ident, $mod:ident) => {
        _create_pyfuncs_with_x_helper!(_create_pyfunc_with_x, $resample_mod, $resample_fn, $mod);
    };
<<<<<<< HEAD
    (@nan $resample_mod:ident, $resample_fn:ident, $mod:ident) => {
        _create_pyfuncs_with_x_helper!(@nan _create_pyfunc_with_x, $resample_mod, $resample_fn, $mod);
    };
    (@threaded $resample_mod:ident, $resample_fn:ident, $mod:ident) => {
        _create_pyfuncs_with_x_helper!(
            _create_pyfunc_with_x_multithreaded,
            $resample_mod,
            $resample_fn,
            $mod
        );
    };
    (@nan @threaded $resample_mod:ident, $resample_fn:ident, $mod:ident) => {
        _create_pyfuncs_with_x_helper!(@nan
            _create_pyfunc_with_x_multithreaded,
            $resample_mod,
            $resample_fn,
            $mod
        );
    };
=======
>>>>>>> e4d4a66e
}

macro_rules! create_pyfuncs_with_x_with_ratio {
    // Use @threaded to differentiate between the single and multithreaded versions
    ($resample_mod:ident, $resample_fn:ident, $mod:ident) => {
        _create_pyfuncs_with_x_helper!(
            _create_pyfunc_with_x_with_ratio,
            $resample_mod,
            $resample_fn,
            $mod
        );
    };
<<<<<<< HEAD
    (@nan $resample_mod:ident, $resample_fn:ident, $mod:ident) => {
        _create_pyfuncs_with_x_helper!(@nan
            _create_pyfunc_with_x_with_ratio,
            $resample_mod,
            $resample_fn,
            $mod
        );
    };
    (@threaded $resample_mod:ident, $resample_fn:ident, $mod:ident) => {
        _create_pyfuncs_with_x_helper!(
            _create_pyfunc_with_x_with_ratio_multithreaded,
            $resample_mod,
            $resample_fn,
            $mod
        );
    };
    (@nan @threaded $resample_mod:ident, $resample_fn:ident, $mod:ident) => {
        _create_pyfuncs_with_x_helper!(@nan
            _create_pyfunc_with_x_with_ratio_multithreaded,
            $resample_mod,
            $resample_fn,
            $mod
        );
    };
=======
>>>>>>> e4d4a66e
}

// -------------------------------------- MINMAX ---------------------------------------

use downsample_rs::minmax as minmax_mod;

// Create a sub module for the minmax algorithm
#[pymodule]
fn minmax(_py: Python<'_>, m: &PyModule) -> PyResult<()> {
    // ----------------- SEQUENTIAL

    let sequential_mod = PyModule::new(_py, "sequential")?;

    // ----- WITHOUT X
    {
        create_pyfuncs_without_x!(minmax_mod, min_max_without_x, sequential_mod);
        create_pyfuncs_without_x!(@nan minmax_mod, min_max_without_x_nan, sequential_mod);
    }

    // ----- WITH X
    {
        create_pyfuncs_with_x!(minmax_mod, min_max_with_x, sequential_mod);
        create_pyfuncs_with_x!(@nan minmax_mod, min_max_with_x_nan, sequential_mod);
    }

    // ----------------- PARALLEL

    let parallel_mod = PyModule::new(_py, "parallel")?;

    // ----- WITHOUT X
    {
<<<<<<< HEAD
        create_pyfuncs_without_x!(@threaded minmax_mod, min_max_without_x_parallel, parallel_mod);
        create_pyfuncs_without_x!(@nan @threaded minmax_mod, min_max_without_x_parallel_nan, parallel_mod);
=======
        create_pyfuncs_without_x!(minmax_mod, min_max_without_x_parallel, parallel_mod);
>>>>>>> e4d4a66e
    }

    // ----- WITH X
    {
<<<<<<< HEAD
        create_pyfuncs_with_x!(@threaded minmax_mod, min_max_with_x_parallel, parallel_mod);
        create_pyfuncs_with_x!(@nan @threaded minmax_mod, min_max_with_x_parallel_nan, parallel_mod);
=======
        create_pyfuncs_with_x!(minmax_mod, min_max_with_x_parallel, parallel_mod);
>>>>>>> e4d4a66e
    }

    // Add the sub modules to the module
    m.add_submodule(sequential_mod)?;
    m.add_submodule(parallel_mod)?;

    Ok(())
}

// --------------------------------------- M4 ------------------------------------------

use downsample_rs::m4 as m4_mod;

// Create a sub module for the M4 algorithm
#[pymodule]
fn m4(_py: Python, m: &PyModule) -> PyResult<()> {
    // ----------------- SEQUENTIAL

    let sequential_mod = PyModule::new(_py, "sequential")?;

    // ----- WITHOUT X
    {
        create_pyfuncs_without_x!(m4_mod, m4_without_x, sequential_mod);
        create_pyfuncs_without_x!(@nan m4_mod, m4_without_x_nan, sequential_mod);
    }

    // ----- WITH X
    {
        create_pyfuncs_with_x!(m4_mod, m4_with_x, sequential_mod);
        create_pyfuncs_with_x!(@nan m4_mod, m4_with_x_nan, sequential_mod);
    }

    // ----------------- PARALLEL

    let parallel_mod = PyModule::new(_py, "parallel")?;

    // ----- WITHOUT X
    {
<<<<<<< HEAD
        create_pyfuncs_without_x!(@threaded m4_mod, m4_without_x_parallel, parallel_mod);
        create_pyfuncs_without_x!(@nan @threaded m4_mod, m4_without_x_parallel, parallel_mod);
=======
        create_pyfuncs_without_x!(m4_mod, m4_without_x_parallel, parallel_mod);
>>>>>>> e4d4a66e
    }

    // ----- WITH X
    {
<<<<<<< HEAD
        create_pyfuncs_with_x!(@threaded m4_mod, m4_with_x_parallel, parallel_mod);
        create_pyfuncs_with_x!(@nan @threaded m4_mod, m4_with_x_parallel, parallel_mod);
=======
        create_pyfuncs_with_x!(m4_mod, m4_with_x_parallel, parallel_mod);
>>>>>>> e4d4a66e
    }

    // Add the sub modules to the module
    m.add_submodule(sequential_mod)?;
    m.add_submodule(parallel_mod)?;

    Ok(())
}

// -------------------------------------- LTTB -----------------------------------------

use downsample_rs::lttb as lttb_mod;

// Create a sub module for the LTTB algorithm
#[pymodule]
fn lttb(_py: Python, m: &PyModule) -> PyResult<()> {
    // ----------------- SEQUENTIAL

    let sequential_mod = PyModule::new(_py, "sequential")?;

    // Create the Python functions for the module
    // ----- WITHOUT X
    {
        create_pyfuncs_without_x!(lttb_mod, lttb_without_x, sequential_mod);
    }

    // ----- WITH X
    {
        create_pyfuncs_with_x!(lttb_mod, lttb_with_x, sequential_mod);
    }

    // Add the sub modules to the module
    m.add_submodule(sequential_mod)?;

    Ok(())
}

// -------------------------------------- MINMAXLTTB -----------------------------------------

use downsample_rs::minmaxlttb as minmaxlttb_mod;

// Create a sub module for the MINMAXLTTB algorithm
#[pymodule]
fn minmaxlttb(_py: Python, m: &PyModule) -> PyResult<()> {
    // ----------------- SEQUENTIAL

    let sequential_mod = PyModule::new(_py, "sequential")?;

    // ----- WITHOUT X
    {
        create_pyfuncs_without_x_with_ratio!(minmaxlttb_mod, minmaxlttb_without_x, sequential_mod);
        create_pyfuncs_without_x_with_ratio!(@nan minmaxlttb_mod, minmaxlttb_without_x_nan, sequential_mod);
    }

    // ----- WITH X
    {
        create_pyfuncs_with_x_with_ratio!(minmaxlttb_mod, minmaxlttb_with_x, sequential_mod);
        create_pyfuncs_with_x_with_ratio!(@nan minmaxlttb_mod, minmaxlttb_with_x_nan, sequential_mod);
    }

    // ----------------- PARALLEL

    let parallel_mod = PyModule::new(_py, "parallel")?;

    // ----- WITHOUT X
    {
        create_pyfuncs_without_x_with_ratio!(
            minmaxlttb_mod,
            minmaxlttb_without_x_parallel,
            parallel_mod
        );
        create_pyfuncs_without_x_with_ratio!(@nan @threaded
            minmaxlttb_mod,
            minmaxlttb_without_x_parallel,
            parallel_mod
        );
    }

    // ----- WITH X
    {
<<<<<<< HEAD
        create_pyfuncs_with_x_with_ratio!(@threaded
            minmaxlttb_mod,
            minmaxlttb_with_x_parallel,
            parallel_mod
        );
        create_pyfuncs_with_x_with_ratio!(@nan @threaded
            minmaxlttb_mod,
            minmaxlttb_with_x_parallel,
            parallel_mod
        );
=======
        create_pyfuncs_with_x_with_ratio!(minmaxlttb_mod, minmaxlttb_with_x_parallel, parallel_mod);
>>>>>>> e4d4a66e
    }

    // Add the submodules to the module
    m.add_submodule(sequential_mod)?;
    m.add_submodule(parallel_mod)?;

    Ok(())
}

// ------------------------------- DOWNSAMPLING MODULE ------------------------------ //

#[pymodule] // The super module
#[pyo3(name = "_tsdownsample_rs")] // How the module is imported in Python: https://github.com/PyO3/maturin/issues/256#issuecomment-1038576218
fn tsdownsample(_py: Python<'_>, m: &PyModule) -> PyResult<()> {
    m.add_wrapped(wrap_pymodule!(minmax))?;
    m.add_wrapped(wrap_pymodule!(m4))?;
    m.add_wrapped(wrap_pymodule!(lttb))?;
    m.add_wrapped(wrap_pymodule!(minmaxlttb))?;

    Ok(())
}<|MERGE_RESOLUTION|>--- conflicted
+++ resolved
@@ -194,7 +194,6 @@
             $mod
         );
     };
-<<<<<<< HEAD
     (@nan $resample_mod:ident, $resample_fn:ident, $mod:ident) => {
         _create_pyfuncs_without_x_helper!(@nan
             _create_pyfunc_without_x,
@@ -203,24 +202,6 @@
             $mod
         );
     };
-    (@threaded $resample_mod:ident, $resample_fn:ident, $mod:ident) => {
-        _create_pyfuncs_without_x_helper!(
-            _create_pyfunc_without_x_multithreaded,
-            $resample_mod,
-            $resample_fn,
-            $mod
-        );
-    };
-    (@nan @threaded $resample_mod:ident, $resample_fn:ident, $mod:ident) => {
-        _create_pyfuncs_without_x_helper!(@nan
-            _create_pyfunc_without_x_multithreaded,
-            $resample_mod,
-            $resample_fn,
-            $mod
-        );
-    };
-=======
->>>>>>> e4d4a66e
 }
 
 macro_rules! create_pyfuncs_without_x_with_ratio {
@@ -233,7 +214,6 @@
             $mod
         );
     };
-<<<<<<< HEAD
     (@nan $resample_mod:ident, $resample_fn:ident, $mod:ident) => {
         _create_pyfuncs_without_x_helper!(@nan
             _create_pyfunc_without_x_with_ratio,
@@ -242,24 +222,6 @@
             $mod
         );
     };
-    (@threaded $resample_mod:ident, $resample_fn:ident, $mod:ident) => {
-        _create_pyfuncs_without_x_helper!(
-            _create_pyfunc_without_x_with_ratio_multithreaded,
-            $resample_mod,
-            $resample_fn,
-            $mod
-        );
-    };
-    (@nan @threaded $resample_mod:ident, $resample_fn:ident, $mod:ident) => {
-        _create_pyfuncs_without_x_helper!(@nan
-            _create_pyfunc_without_x_with_ratio_multithreaded,
-            $resample_mod,
-            $resample_fn,
-            $mod
-        );
-    };
-=======
->>>>>>> e4d4a66e
 }
 
 macro_rules! _create_pyfuncs_with_x_helper {
@@ -276,28 +238,9 @@
     ($resample_mod:ident, $resample_fn:ident, $mod:ident) => {
         _create_pyfuncs_with_x_helper!(_create_pyfunc_with_x, $resample_mod, $resample_fn, $mod);
     };
-<<<<<<< HEAD
     (@nan $resample_mod:ident, $resample_fn:ident, $mod:ident) => {
         _create_pyfuncs_with_x_helper!(@nan _create_pyfunc_with_x, $resample_mod, $resample_fn, $mod);
     };
-    (@threaded $resample_mod:ident, $resample_fn:ident, $mod:ident) => {
-        _create_pyfuncs_with_x_helper!(
-            _create_pyfunc_with_x_multithreaded,
-            $resample_mod,
-            $resample_fn,
-            $mod
-        );
-    };
-    (@nan @threaded $resample_mod:ident, $resample_fn:ident, $mod:ident) => {
-        _create_pyfuncs_with_x_helper!(@nan
-            _create_pyfunc_with_x_multithreaded,
-            $resample_mod,
-            $resample_fn,
-            $mod
-        );
-    };
-=======
->>>>>>> e4d4a66e
 }
 
 macro_rules! create_pyfuncs_with_x_with_ratio {
@@ -310,7 +253,6 @@
             $mod
         );
     };
-<<<<<<< HEAD
     (@nan $resample_mod:ident, $resample_fn:ident, $mod:ident) => {
         _create_pyfuncs_with_x_helper!(@nan
             _create_pyfunc_with_x_with_ratio,
@@ -319,24 +261,6 @@
             $mod
         );
     };
-    (@threaded $resample_mod:ident, $resample_fn:ident, $mod:ident) => {
-        _create_pyfuncs_with_x_helper!(
-            _create_pyfunc_with_x_with_ratio_multithreaded,
-            $resample_mod,
-            $resample_fn,
-            $mod
-        );
-    };
-    (@nan @threaded $resample_mod:ident, $resample_fn:ident, $mod:ident) => {
-        _create_pyfuncs_with_x_helper!(@nan
-            _create_pyfunc_with_x_with_ratio_multithreaded,
-            $resample_mod,
-            $resample_fn,
-            $mod
-        );
-    };
-=======
->>>>>>> e4d4a66e
 }
 
 // -------------------------------------- MINMAX ---------------------------------------
@@ -368,22 +292,14 @@
 
     // ----- WITHOUT X
     {
-<<<<<<< HEAD
-        create_pyfuncs_without_x!(@threaded minmax_mod, min_max_without_x_parallel, parallel_mod);
-        create_pyfuncs_without_x!(@nan @threaded minmax_mod, min_max_without_x_parallel_nan, parallel_mod);
-=======
         create_pyfuncs_without_x!(minmax_mod, min_max_without_x_parallel, parallel_mod);
->>>>>>> e4d4a66e
-    }
-
-    // ----- WITH X
-    {
-<<<<<<< HEAD
-        create_pyfuncs_with_x!(@threaded minmax_mod, min_max_with_x_parallel, parallel_mod);
-        create_pyfuncs_with_x!(@nan @threaded minmax_mod, min_max_with_x_parallel_nan, parallel_mod);
-=======
+        create_pyfuncs_without_x!(@nan minmax_mod, min_max_without_x_parallel, parallel_mod);
+    }
+
+    // ----- WITH X
+    {
         create_pyfuncs_with_x!(minmax_mod, min_max_with_x_parallel, parallel_mod);
->>>>>>> e4d4a66e
+        create_pyfuncs_with_x!(@nan minmax_mod, min_max_with_x_parallel, parallel_mod);
     }
 
     // Add the sub modules to the module
@@ -422,22 +338,14 @@
 
     // ----- WITHOUT X
     {
-<<<<<<< HEAD
-        create_pyfuncs_without_x!(@threaded m4_mod, m4_without_x_parallel, parallel_mod);
-        create_pyfuncs_without_x!(@nan @threaded m4_mod, m4_without_x_parallel, parallel_mod);
-=======
         create_pyfuncs_without_x!(m4_mod, m4_without_x_parallel, parallel_mod);
->>>>>>> e4d4a66e
-    }
-
-    // ----- WITH X
-    {
-<<<<<<< HEAD
-        create_pyfuncs_with_x!(@threaded m4_mod, m4_with_x_parallel, parallel_mod);
-        create_pyfuncs_with_x!(@nan @threaded m4_mod, m4_with_x_parallel, parallel_mod);
-=======
+        create_pyfuncs_without_x!(@nan m4_mod, m4_without_x_parallel, parallel_mod);
+    }
+
+    // ----- WITH X
+    {
         create_pyfuncs_with_x!(m4_mod, m4_with_x_parallel, parallel_mod);
->>>>>>> e4d4a66e
+        create_pyfuncs_with_x!(@nan m4_mod, m4_with_x_parallel, parallel_mod);
     }
 
     // Add the sub modules to the module
@@ -518,20 +426,8 @@
 
     // ----- WITH X
     {
-<<<<<<< HEAD
-        create_pyfuncs_with_x_with_ratio!(@threaded
-            minmaxlttb_mod,
-            minmaxlttb_with_x_parallel,
-            parallel_mod
-        );
-        create_pyfuncs_with_x_with_ratio!(@nan @threaded
-            minmaxlttb_mod,
-            minmaxlttb_with_x_parallel,
-            parallel_mod
-        );
-=======
         create_pyfuncs_with_x_with_ratio!(minmaxlttb_mod, minmaxlttb_with_x_parallel, parallel_mod);
->>>>>>> e4d4a66e
+        create_pyfuncs_with_x_with_ratio!(@nan minmaxlttb_mod, minmaxlttb_with_x_parallel, parallel_mod);
     }
 
     // Add the submodules to the module
