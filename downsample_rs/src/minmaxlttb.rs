use argminmax::{ArgMinMax, NaNArgMinMax};

use super::lttb::{lttb_with_x, lttb_without_x};
use super::types::Num;

use super::minmax;
use num_traits::{AsPrimitive, FromPrimitive};

// ----------------------------------- NON-PARALLEL ------------------------------------

// ----------- WITH X

<<<<<<< HEAD
macro_rules! minmaxlttb_with_x {
    ($func_name:ident, $trait:path, $func:expr) => {
        pub fn $func_name<Tx: Num + AsPrimitive<f64> + FromPrimitive, Ty: Num + AsPrimitive<f64>>(
            x: &[Tx],
            y: &[Ty],
            n_out: usize,
            minmax_ratio: usize,
        ) -> Vec<usize>
        where
            for<'a> &'a [Ty]: $trait,
        {
            minmaxlttb_generic(
                x,
                y,
                n_out,
                minmax_ratio,
                None,
                MinMaxFunctionWithX::Serial($func),
            )
        }
    };
=======
pub fn minmaxlttb_with_x<Tx: Num + AsPrimitive<f64> + FromPrimitive, Ty: Num + AsPrimitive<f64>>(
    x: &[Tx],
    y: &[Ty],
    n_out: usize,
    minmax_ratio: usize,
) -> Vec<usize>
where
    for<'a> &'a [Ty]: ArgMinMax,
{
    minmaxlttb_generic(x, y, n_out, minmax_ratio, minmax::min_max_with_x)
>>>>>>> e4d4a66e
}

minmaxlttb_with_x!(minmaxlttb_with_x, ArgMinMax, minmax::min_max_with_x);
minmaxlttb_with_x!(
    minmaxlttb_with_x_nan,
    NaNArgMinMax,
    minmax::min_max_with_x_nan
);

// ----------- WITHOUT X

<<<<<<< HEAD
macro_rules! minmaxlttb_without_x {
    ($func_name:ident, $trait:path, $func:expr) => {
        pub fn $func_name<Ty: Num + AsPrimitive<f64>>(
            y: &[Ty],
            n_out: usize,
            minmax_ratio: usize,
        ) -> Vec<usize>
        where
            for<'a> &'a [Ty]: $trait,
        {
            minmaxlttb_generic_without_x(
                y,
                n_out,
                minmax_ratio,
                None,
                MinMaxFunctionWithoutX::Serial($func),
            )
        }
    };
=======
pub fn minmaxlttb_without_x<Ty: Num + AsPrimitive<f64>>(
    y: &[Ty],
    n_out: usize,
    minmax_ratio: usize,
) -> Vec<usize>
where
    for<'a> &'a [Ty]: ArgMinMax,
{
    minmaxlttb_generic_without_x(y, n_out, minmax_ratio, minmax::min_max_without_x)
>>>>>>> e4d4a66e
}

minmaxlttb_without_x!(minmaxlttb_without_x, ArgMinMax, minmax::min_max_without_x);
minmaxlttb_without_x!(
    minmaxlttb_without_x_nan,
    NaNArgMinMax,
    minmax::min_max_without_x_nan
);

// ------------------------------------- PARALLEL --------------------------------------

// ----------- WITH X

<<<<<<< HEAD
macro_rules! minmaxlttb_with_x_parallel {
    ($func_name:ident, $trait:path, $func:expr) => {
        pub fn $func_name<
            Tx: Num + AsPrimitive<f64> + FromPrimitive + Send + Sync,
            Ty: Num + AsPrimitive<f64> + Send + Sync,
        >(
            x: &[Tx],
            y: &[Ty],
            n_out: usize,
            minmax_ratio: usize,
            n_threads: usize,
        ) -> Vec<usize>
        where
            for<'a> &'a [Ty]: $trait,
        {
            minmaxlttb_generic(
                x,
                y,
                n_out,
                minmax_ratio,
                Some(n_threads),
                MinMaxFunctionWithX::Parallel($func),
            )
        }
    };
=======
pub fn minmaxlttb_with_x_parallel<
    Tx: Num + AsPrimitive<f64> + FromPrimitive + Send + Sync,
    Ty: Num + AsPrimitive<f64> + Send + Sync,
>(
    x: &[Tx],
    y: &[Ty],
    n_out: usize,
    minmax_ratio: usize,
) -> Vec<usize>
where
    for<'a> &'a [Ty]: ArgMinMax,
{
    minmaxlttb_generic(x, y, n_out, minmax_ratio, minmax::min_max_with_x_parallel)
>>>>>>> e4d4a66e
}

minmaxlttb_with_x_parallel!(
    minmaxlttb_with_x_parallel,
    ArgMinMax,
    minmax::min_max_with_x_parallel
);
minmaxlttb_with_x_parallel!(
    minmaxlttb_with_x_parallel_nan,
    NaNArgMinMax,
    minmax::min_max_with_x_parallel_nan
);

// ----------- WITHOUT X

<<<<<<< HEAD
macro_rules! minmaxlttb_without_x_parallel {
    ($func_name:ident, $trait:path, $func:expr) => {
        pub fn $func_name<Ty: Num + AsPrimitive<f64> + Send + Sync>(
            y: &[Ty],
            n_out: usize,
            minmax_ratio: usize,
            n_threads: usize,
        ) -> Vec<usize>
        where
            for<'a> &'a [Ty]: $trait,
        {
            minmaxlttb_generic_without_x(
                y,
                n_out,
                minmax_ratio,
                Some(n_threads),
                MinMaxFunctionWithoutX::Parallel($func),
            )
        }
    };
=======
pub fn minmaxlttb_without_x_parallel<Ty: Num + AsPrimitive<f64> + Send + Sync>(
    y: &[Ty],
    n_out: usize,
    minmax_ratio: usize,
) -> Vec<usize>
where
    for<'a> &'a [Ty]: ArgMinMax,
{
    minmaxlttb_generic_without_x(y, n_out, minmax_ratio, minmax::min_max_without_x_parallel)
>>>>>>> e4d4a66e
}

minmaxlttb_without_x_parallel!(
    minmaxlttb_without_x_parallel,
    ArgMinMax,
    minmax::min_max_without_x_parallel
);
minmaxlttb_without_x_parallel!(
    minmaxlttb_without_x_parallel_nan,
    NaNArgMinMax,
    minmax::min_max_without_x_parallel_nan
);

// ----------------------------------- GENERICS ------------------------------------

#[inline(always)]
pub(crate) fn minmaxlttb_generic<Tx: Num + AsPrimitive<f64>, Ty: Num + AsPrimitive<f64>>(
    x: &[Tx],
    y: &[Ty],
    n_out: usize,
    minmax_ratio: usize,
    f_minmax: fn(&[Tx], &[Ty], usize) -> Vec<usize>,
) -> Vec<usize>
where
    // for<'a> &'a [Ty]: ArgMinMax,
{
    assert_eq!(x.len(), y.len());
    assert!(minmax_ratio > 1);
    // Apply first min max aggregation (if above ratio)
    if x.len() / n_out > minmax_ratio {
        // Get index of min max points
        let mut index = f_minmax(
            &x[1..(x.len() - 1)],
            &y[1..(x.len() - 1)],
            n_out * minmax_ratio,
        );
        // inplace + 1
        index.iter_mut().for_each(|elem| *elem += 1);
        // Prepend first and last point
        index.insert(0, 0);
        index.push(x.len() - 1);
        // Get x and y values at index
        let x = unsafe {
            index
                .iter()
                .map(|i| *x.get_unchecked(*i))
                .collect::<Vec<Tx>>()
        };
        let y = unsafe {
            index
                .iter()
                .map(|i| *y.get_unchecked(*i))
                .collect::<Vec<Ty>>()
        };
        // Apply lttb on the reduced data
        let index_points_selected = lttb_with_x(x.as_slice(), y.as_slice(), n_out);
        // Return the original index
        return index_points_selected
            .iter()
            .map(|i| index[*i])
            .collect::<Vec<usize>>();
    }
    // Apply lttb on all data when requirement is not met
    lttb_with_x(x, y, n_out)
}

#[inline(always)]
pub(crate) fn minmaxlttb_generic_without_x<Ty: Num + AsPrimitive<f64>>(
    y: &[Ty],
    n_out: usize,
    minmax_ratio: usize,
    f_minmax: fn(&[Ty], usize) -> Vec<usize>,
) -> Vec<usize>
where
    // for<'a> &'a [Ty]: ArgMinMax,
{
    assert!(minmax_ratio > 1);
    // Apply first min max aggregation (if above ratio)
    if y.len() / n_out > minmax_ratio {
        // Get index of min max points
        let mut index = f_minmax(&y[1..(y.len() - 1)], n_out * minmax_ratio);
        // inplace + 1
        index.iter_mut().for_each(|elem| *elem += 1);
        // Prepend first and last point
        index.insert(0, 0);
        index.push(y.len() - 1);
        // Get y values at index
        let y = unsafe {
            index
                .iter()
                .map(|i| *y.get_unchecked(*i))
                .collect::<Vec<Ty>>()
        };
        // Apply lttb on the reduced data (using the preselect data its index)
        let index_points_selected = lttb_with_x(index.as_slice(), y.as_slice(), n_out);
        // Return the original index
        return index_points_selected
            .iter()
            .map(|i| index[*i])
            .collect::<Vec<usize>>();
    }
    // Apply lttb on all data when requirement is not met
    lttb_without_x(y, n_out).to_vec()
}

#[cfg(test)]
mod tests {
    use rstest::rstest;
    use rstest_reuse::{self, *};

    use super::{minmaxlttb_with_x, minmaxlttb_without_x};
    use super::{minmaxlttb_with_x_parallel, minmaxlttb_without_x_parallel};

    use dev_utils::utils;

    fn get_array_f32(n: usize) -> Vec<f32> {
        utils::get_random_array(n, f32::MIN, f32::MAX)
    }

    // Template for n_out
    #[template]
    #[rstest]
    #[case(98)]
    #[case(100)]
    #[case(102)]
    fn n_outs(#[case] n_out: usize) {}

    #[test]
    fn test_minmaxlttb_with_x() {
        let x = [0, 1, 2, 3, 4, 5, 6, 7, 8, 9];
        let y = [0.0, 1.0, 2.0, 3.0, 4.0, 5.0, 6.0, 7.0, 8.0, 9.0];
        let sampled_indices = minmaxlttb_with_x(&x, &y, 4, 2);
        assert_eq!(sampled_indices, vec![0, 1, 5, 9]);
    }

    #[test]
    fn test_minmaxlttb_without_x() {
        let y = [0.0, 1.0, 2.0, 3.0, 4.0, 5.0, 6.0, 7.0, 8.0, 9.0];
        let sampled_indices = minmaxlttb_without_x(&y, 4, 2);
        assert_eq!(sampled_indices, vec![0, 1, 5, 9]);
    }

    #[test]
    fn test_minmaxlttb_with_x_parallel() {
        let x = [0, 1, 2, 3, 4, 5, 6, 7, 8, 9];
        let y = [0.0, 1.0, 2.0, 3.0, 4.0, 5.0, 6.0, 7.0, 8.0, 9.0];
        let sampled_indices = minmaxlttb_with_x_parallel(&x, &y, 4, 2);
        assert_eq!(sampled_indices, vec![0, 1, 5, 9]);
    }

    #[test]
    fn test_minmaxlttb_without_x_parallel() {
        let y = [0.0, 1.0, 2.0, 3.0, 4.0, 5.0, 6.0, 7.0, 8.0, 9.0];
        let sampled_indices = minmaxlttb_without_x_parallel(&y, 4, 2);
        assert_eq!(sampled_indices, vec![0, 1, 5, 9]);
    }

    #[apply(n_outs)]
    fn test_many_random_runs_same_output(n_out: usize) {
        const N: usize = 20_000;
        const MINMAX_RATIO: usize = 5;
        for _ in 0..100 {
            // TODO: test with x
            let arr = get_array_f32(N);
            let idxs1 = minmaxlttb_without_x(arr.as_slice(), n_out, MINMAX_RATIO);
            let idxs2 = minmaxlttb_without_x_parallel(arr.as_slice(), n_out, MINMAX_RATIO);
            assert_eq!(idxs1, idxs2);
        }
    }
}<|MERGE_RESOLUTION|>--- conflicted
+++ resolved
@@ -10,29 +10,6 @@
 
 // ----------- WITH X
 
-<<<<<<< HEAD
-macro_rules! minmaxlttb_with_x {
-    ($func_name:ident, $trait:path, $func:expr) => {
-        pub fn $func_name<Tx: Num + AsPrimitive<f64> + FromPrimitive, Ty: Num + AsPrimitive<f64>>(
-            x: &[Tx],
-            y: &[Ty],
-            n_out: usize,
-            minmax_ratio: usize,
-        ) -> Vec<usize>
-        where
-            for<'a> &'a [Ty]: $trait,
-        {
-            minmaxlttb_generic(
-                x,
-                y,
-                n_out,
-                minmax_ratio,
-                None,
-                MinMaxFunctionWithX::Serial($func),
-            )
-        }
-    };
-=======
 pub fn minmaxlttb_with_x<Tx: Num + AsPrimitive<f64> + FromPrimitive, Ty: Num + AsPrimitive<f64>>(
     x: &[Tx],
     y: &[Ty],
@@ -43,7 +20,6 @@
     for<'a> &'a [Ty]: ArgMinMax,
 {
     minmaxlttb_generic(x, y, n_out, minmax_ratio, minmax::min_max_with_x)
->>>>>>> e4d4a66e
 }
 
 minmaxlttb_with_x!(minmaxlttb_with_x, ArgMinMax, minmax::min_max_with_x);
@@ -55,27 +31,6 @@
 
 // ----------- WITHOUT X
 
-<<<<<<< HEAD
-macro_rules! minmaxlttb_without_x {
-    ($func_name:ident, $trait:path, $func:expr) => {
-        pub fn $func_name<Ty: Num + AsPrimitive<f64>>(
-            y: &[Ty],
-            n_out: usize,
-            minmax_ratio: usize,
-        ) -> Vec<usize>
-        where
-            for<'a> &'a [Ty]: $trait,
-        {
-            minmaxlttb_generic_without_x(
-                y,
-                n_out,
-                minmax_ratio,
-                None,
-                MinMaxFunctionWithoutX::Serial($func),
-            )
-        }
-    };
-=======
 pub fn minmaxlttb_without_x<Ty: Num + AsPrimitive<f64>>(
     y: &[Ty],
     n_out: usize,
@@ -85,7 +40,6 @@
     for<'a> &'a [Ty]: ArgMinMax,
 {
     minmaxlttb_generic_without_x(y, n_out, minmax_ratio, minmax::min_max_without_x)
->>>>>>> e4d4a66e
 }
 
 minmaxlttb_without_x!(minmaxlttb_without_x, ArgMinMax, minmax::min_max_without_x);
@@ -99,33 +53,6 @@
 
 // ----------- WITH X
 
-<<<<<<< HEAD
-macro_rules! minmaxlttb_with_x_parallel {
-    ($func_name:ident, $trait:path, $func:expr) => {
-        pub fn $func_name<
-            Tx: Num + AsPrimitive<f64> + FromPrimitive + Send + Sync,
-            Ty: Num + AsPrimitive<f64> + Send + Sync,
-        >(
-            x: &[Tx],
-            y: &[Ty],
-            n_out: usize,
-            minmax_ratio: usize,
-            n_threads: usize,
-        ) -> Vec<usize>
-        where
-            for<'a> &'a [Ty]: $trait,
-        {
-            minmaxlttb_generic(
-                x,
-                y,
-                n_out,
-                minmax_ratio,
-                Some(n_threads),
-                MinMaxFunctionWithX::Parallel($func),
-            )
-        }
-    };
-=======
 pub fn minmaxlttb_with_x_parallel<
     Tx: Num + AsPrimitive<f64> + FromPrimitive + Send + Sync,
     Ty: Num + AsPrimitive<f64> + Send + Sync,
@@ -139,7 +66,6 @@
     for<'a> &'a [Ty]: ArgMinMax,
 {
     minmaxlttb_generic(x, y, n_out, minmax_ratio, minmax::min_max_with_x_parallel)
->>>>>>> e4d4a66e
 }
 
 minmaxlttb_with_x_parallel!(
@@ -155,28 +81,6 @@
 
 // ----------- WITHOUT X
 
-<<<<<<< HEAD
-macro_rules! minmaxlttb_without_x_parallel {
-    ($func_name:ident, $trait:path, $func:expr) => {
-        pub fn $func_name<Ty: Num + AsPrimitive<f64> + Send + Sync>(
-            y: &[Ty],
-            n_out: usize,
-            minmax_ratio: usize,
-            n_threads: usize,
-        ) -> Vec<usize>
-        where
-            for<'a> &'a [Ty]: $trait,
-        {
-            minmaxlttb_generic_without_x(
-                y,
-                n_out,
-                minmax_ratio,
-                Some(n_threads),
-                MinMaxFunctionWithoutX::Parallel($func),
-            )
-        }
-    };
-=======
 pub fn minmaxlttb_without_x_parallel<Ty: Num + AsPrimitive<f64> + Send + Sync>(
     y: &[Ty],
     n_out: usize,
@@ -186,7 +90,6 @@
     for<'a> &'a [Ty]: ArgMinMax,
 {
     minmaxlttb_generic_without_x(y, n_out, minmax_ratio, minmax::min_max_without_x_parallel)
->>>>>>> e4d4a66e
 }
 
 minmaxlttb_without_x_parallel!(
