use rayon::iter::IndexedParallelIterator;
use rayon::prelude::*;

use argminmax::{ArgMinMax, NaNArgMinMax};
use num_traits::{AsPrimitive, FromPrimitive};

use super::searchsorted::{
    get_equidistant_bin_idx_iterator, get_equidistant_bin_idx_iterator_parallel,
};
use super::types::Num;
use super::POOL;

// ----------------------------------- NON-PARALLEL ------------------------------------

// ----------- WITH X

macro_rules! min_max_with_x {
    ($func_name:ident, $trait:path, $func:expr) => {
        pub fn $func_name<Tx, Ty>(x: &[Tx], arr: &[Ty], n_out: usize) -> Vec<usize>
        where
            for<'a> &'a [Ty]: $trait,
            Tx: Num + FromPrimitive + AsPrimitive<f64>,
            Ty: Copy + PartialOrd,
        {
            assert_eq!(n_out % 2, 0);
            let bin_idx_iterator = get_equidistant_bin_idx_iterator(x, n_out / 2);
            min_max_generic_with_x(arr, bin_idx_iterator, n_out, $func)
        }
    };
}

min_max_with_x!(min_max_with_x, ArgMinMax, |arr| arr.argminmax());
min_max_with_x!(min_max_with_x_nan, NaNArgMinMax, |arr| arr.nanargminmax());

// ----------- WITHOUT X

macro_rules! min_max_without_x {
    ($func_name:ident, $trait:path, $func:expr) => {
        pub fn $func_name<T: Copy + PartialOrd>(arr: &[T], n_out: usize) -> Vec<usize>
        where
            for<'a> &'a [T]: $trait,
        {
            assert_eq!(n_out % 2, 0);
            min_max_generic(arr, n_out, $func)
        }
    };
}

min_max_without_x!(min_max_without_x, ArgMinMax, |arr| arr.argminmax());
min_max_without_x!(min_max_without_x_nan, NaNArgMinMax, |arr| arr
    .nanargminmax());

// ------------------------------------- PARALLEL --------------------------------------

// ----------- WITH X

<<<<<<< HEAD
macro_rules! min_max_with_x_parallel {
    ($func_name:ident, $trait:path, $func:expr) => {
        pub fn $func_name<Tx, Ty>(
            x: &[Tx],
            arr: &[Ty],
            n_out: usize,
            n_threads: usize,
        ) -> Vec<usize>
        where
            for<'a> &'a [Ty]: $trait,
            Tx: Num + FromPrimitive + AsPrimitive<f64> + Send + Sync,
            Ty: Copy + PartialOrd + Send + Sync,
        {
            assert_eq!(n_out % 2, 0);
            let bin_idx_iterator =
                get_equidistant_bin_idx_iterator_parallel(x, n_out / 2, n_threads);
            min_max_generic_with_x_parallel(arr, bin_idx_iterator, n_out, n_threads, $func)
        }
    };
=======
pub fn min_max_with_x_parallel<Tx, Ty>(x: &[Tx], arr: &[Ty], n_out: usize) -> Vec<usize>
where
    for<'a> &'a [Ty]: ArgMinMax,
    Tx: Num + FromPrimitive + AsPrimitive<f64> + Send + Sync,
    Ty: Copy + PartialOrd + Send + Sync,
{
    assert_eq!(n_out % 2, 0);
    let bin_idx_iterator = get_equidistant_bin_idx_iterator_parallel(x, n_out / 2);
    min_max_generic_with_x_parallel(arr, bin_idx_iterator, n_out, |arr| arr.argminmax())
>>>>>>> e4d4a66e
}

min_max_with_x_parallel!(min_max_with_x_parallel, ArgMinMax, |arr| arr.argminmax());
min_max_with_x_parallel!(min_max_with_x_parallel_nan, NaNArgMinMax, |arr| arr
    .nanargminmax());

// ----------- WITHOUT X

<<<<<<< HEAD
macro_rules! min_max_without_x_parallel {
    ($func_name:ident, $trait:path, $func:expr) => {
        pub fn $func_name<T: Copy + PartialOrd + Send + Sync>(
            arr: &[T],
            n_out: usize,
            n_threads: usize,
        ) -> Vec<usize>
        where
            for<'a> &'a [T]: $trait,
        {
            assert_eq!(n_out % 2, 0);
            min_max_generic_parallel(arr, n_out, n_threads, $func)
        }
    };
=======
pub fn min_max_without_x_parallel<T: Copy + PartialOrd + Send + Sync>(
    arr: &[T],
    n_out: usize,
) -> Vec<usize>
where
    for<'a> &'a [T]: ArgMinMax,
{
    assert_eq!(n_out % 2, 0);
    min_max_generic_parallel(arr, n_out, |arr| arr.argminmax())
>>>>>>> e4d4a66e
}

min_max_without_x_parallel!(min_max_without_x_parallel, ArgMinMax, |arr| arr.argminmax());
min_max_without_x_parallel!(min_max_without_x_parallel_nan, NaNArgMinMax, |arr| arr
    .nanargminmax());

// ----------------------------------- GENERICS ------------------------------------

// --------------------- WITHOUT X

#[inline(always)]
pub(crate) fn min_max_generic<T: Copy>(
    arr: &[T],
    n_out: usize,
    f_argminmax: fn(&[T]) -> (usize, usize),
) -> Vec<usize> {
    // Assumes n_out is a multiple of 2
    if n_out >= arr.len() {
        return (0..arr.len()).collect::<Vec<usize>>();
    }

    // arr.len() - 1 is used to match the delta of a range-index (0..arr.len()-1)
    let block_size: f64 = (arr.len() - 1) as f64 / (n_out / 2) as f64;

    let mut sampled_indices = vec![usize::default(); n_out];

    let mut start_idx: usize = 0;
    for i in 0..n_out / 2 {
        // Decided to use multiplication instead of adding to the accumulator (end)
        // as multiplication seems to be less prone to rounding errors.
        let end: f64 = block_size * (i + 1) as f64;
        let end_idx: usize = end as usize + 1;

        let (min_index, max_index) = f_argminmax(&arr[start_idx..end_idx]);

        // Add the indexes in sorted order
        if min_index < max_index {
            sampled_indices[2 * i] = min_index + start_idx;
            sampled_indices[2 * i + 1] = max_index + start_idx;
        } else {
            sampled_indices[2 * i] = max_index + start_idx;
            sampled_indices[2 * i + 1] = min_index + start_idx;
        }

        start_idx = end_idx;
    }

    sampled_indices
}

#[inline(always)]
pub(crate) fn min_max_generic_parallel<T: Copy + PartialOrd + Send + Sync>(
    arr: &[T],
    n_out: usize,
    f_argminmax: fn(&[T]) -> (usize, usize),
) -> Vec<usize> {
    // Assumes n_out is a multiple of 2
    if n_out >= arr.len() {
        return (0..arr.len()).collect::<Vec<usize>>();
    }

    // arr.len() - 1 is used to match the delta of a range-index (0..arr.len()-1)
    let block_size: f64 = (arr.len() - 1) as f64 / (n_out / 2) as f64;

    // Store the enumerated indexes in the output array
    // These indexes are used to calculate the start and end indexes of each bin in
    // the multi-threaded execution
    let mut sampled_indices: Vec<usize> = (0..n_out).collect::<Vec<usize>>();

    POOL.install(|| {
        sampled_indices
            .par_chunks_exact_mut(2)
            .for_each(|sampled_index_chunk| {
                let i: f64 = unsafe { *sampled_index_chunk.get_unchecked(0) >> 1 } as f64;
                let start_idx: usize = (block_size * i) as usize + (i != 0.0) as usize;
                let end_idx: usize = (block_size * (i + 1.0)) as usize + 1;

                let (min_index, max_index) = f_argminmax(&arr[start_idx..end_idx]);

                // Add the indexes in sorted order
                if min_index < max_index {
                    sampled_index_chunk[0] = min_index + start_idx;
                    sampled_index_chunk[1] = max_index + start_idx;
                } else {
                    sampled_index_chunk[0] = max_index + start_idx;
                    sampled_index_chunk[1] = min_index + start_idx;
                }
            })
    });

    sampled_indices
}

// --------------------- WITH X

#[inline(always)]
pub(crate) fn min_max_generic_with_x<T: Copy>(
    arr: &[T],
    bin_idx_iterator: impl Iterator<Item = Option<(usize, usize)>>,
    n_out: usize,
    f_argminmax: fn(&[T]) -> (usize, usize),
) -> Vec<usize> {
    // Assumes n_out is a multiple of 2
    if n_out >= arr.len() {
        return (0..arr.len()).collect::<Vec<usize>>();
    }

    let mut sampled_indices: Vec<usize> = Vec::with_capacity(n_out);

    bin_idx_iterator.for_each(|bin| {
        if let Some((start, end)) = bin {
            if end <= start + 2 {
                // If the bin has <= 2 elements, just add them all
                for i in start..end {
                    sampled_indices.push(i);
                }
            } else {
                // If the bin has at least two elements, add the argmin and argmax
                let step = &arr[start..end];
                let (min_index, max_index) = f_argminmax(step);

                // Add the indexes in sorted order
                if min_index < max_index {
                    sampled_indices.push(min_index + start);
                    sampled_indices.push(max_index + start);
                } else {
                    sampled_indices.push(max_index + start);
                    sampled_indices.push(min_index + start);
                }
            }
        }
    });

    sampled_indices
}

#[inline(always)]
pub(crate) fn min_max_generic_with_x_parallel<T: Copy + Send + Sync>(
    arr: &[T],
    bin_idx_iterator: impl IndexedParallelIterator<Item = impl Iterator<Item = Option<(usize, usize)>>>,
    n_out: usize,
    f_argminmax: fn(&[T]) -> (usize, usize),
) -> Vec<usize> {
    // Assumes n_out is a multiple of 2
    if n_out >= arr.len() {
        return (0..arr.len()).collect::<Vec<usize>>();
    }

    POOL.install(|| {
        bin_idx_iterator
            .flat_map(|bin_idx_iterator| {
                bin_idx_iterator
                    .map(|bin| {
                        match bin {
                            Some((start, end)) => {
                                if end <= start + 2 {
                                    // If the bin has <= 2 elements, just return them all
                                    return (start..end).collect::<Vec<usize>>();
                                }

                                // If the bin has at least two elements, return the argmin and argmax
                                let step = &arr[start..end];
                                let (min_index, max_index) = f_argminmax(step);

                                // Return the indexes in sorted order
                                if min_index < max_index {
                                    vec![min_index + start, max_index + start]
                                } else {
                                    vec![max_index + start, min_index + start]
                                }
                            } // If the bin is empty, return empty Vec
                            None => {
                                vec![]
                            }
                        }
                    })
                    .collect::<Vec<Vec<usize>>>()
            })
            .flatten()
            .collect::<Vec<usize>>()
    })
}

#[cfg(test)]
mod tests {
    use num_traits::AsPrimitive;
    use rstest::rstest;
    use rstest_reuse::{self, *};

    use super::{min_max_with_x, min_max_without_x};
    use super::{min_max_with_x_parallel, min_max_without_x_parallel};

    use dev_utils::utils;

    fn get_array_f32(n: usize) -> Vec<f32> {
        utils::get_random_array(n, f32::MIN, f32::MAX)
    }

    // Template for n_out
    #[template]
    #[rstest]
    #[case(198)]
    #[case(200)]
    #[case(202)]
    fn n_outs(#[case] n_out: usize) {}

    #[test]
    fn test_min_max_scalar_without_x_correct() {
        let arr: [f32; 100] = core::array::from_fn(|i| i.as_());

        let sampled_indices = min_max_without_x(&arr, 10);
        let sampled_values = sampled_indices
            .iter()
            .map(|x| arr[*x])
            .collect::<Vec<f32>>();

        let expected_indices = vec![0, 19, 20, 39, 40, 59, 60, 79, 80, 99];
        let expected_values = expected_indices
            .iter()
            .map(|x| *x as f32)
            .collect::<Vec<f32>>();

        assert_eq!(sampled_indices, expected_indices);
        assert_eq!(sampled_values, expected_values);
    }

    #[test]
    fn test_min_max_scalar_without_x_parallel_correct() {
        let arr: [f32; 100] = core::array::from_fn(|i| i.as_());

        let sampled_indices = min_max_without_x_parallel(&arr, 10);
        let sampled_values = sampled_indices
            .iter()
            .map(|x| arr[*x])
            .collect::<Vec<f32>>();

        let expected_indices = vec![0, 19, 20, 39, 40, 59, 60, 79, 80, 99];
        let expected_values = expected_indices
            .iter()
            .map(|x| *x as f32)
            .collect::<Vec<f32>>();

        assert_eq!(sampled_indices, expected_indices);
        assert_eq!(sampled_values, expected_values);
    }

    #[test]
    fn test_min_max_scalar_with_x_correct() {
        let x: [i32; 100] = core::array::from_fn(|i| i.as_());
        let arr: [f32; 100] = core::array::from_fn(|i| i.as_());

        let sampled_indices = min_max_with_x(&x, &arr, 10);
        let sampled_values = sampled_indices
            .iter()
            .map(|x| arr[*x])
            .collect::<Vec<f32>>();

        let expected_indices = vec![0, 19, 20, 39, 40, 59, 60, 79, 80, 99];
        let expected_values = expected_indices
            .iter()
            .map(|x| *x as f32)
            .collect::<Vec<f32>>();

        assert_eq!(sampled_indices, expected_indices);
        assert_eq!(sampled_values, expected_values);
    }

    #[test]
    fn test_min_max_scalar_with_x_parallel_correct() {
        let x: [i32; 100] = core::array::from_fn(|i| i.as_());
        let arr: [f32; 100] = core::array::from_fn(|i| i.as_());

        let sampled_indices = min_max_with_x_parallel(&x, &arr, 10);
        let sampled_values = sampled_indices
            .iter()
            .map(|x| arr[*x])
            .collect::<Vec<f32>>();

        let expected_indices = vec![0, 19, 20, 39, 40, 59, 60, 79, 80, 99];
        let expected_values = expected_indices
            .iter()
            .map(|x| *x as f32)
            .collect::<Vec<f32>>();

        assert_eq!(sampled_indices, expected_indices);
        assert_eq!(sampled_values, expected_values);
    }

    #[test]
    fn test_min_max_scalar_with_x_gap() {
        // We will create a gap in the middle of the array
        // Increment the second half of the array by 50
        let x: [i32; 100] = core::array::from_fn(|i| if i > 50 { (i + 50).as_() } else { i.as_() });
        let arr: [f32; 100] = core::array::from_fn(|i| i.as_());

        let sampled_indices = min_max_with_x(&x, &arr, 10);
        assert_eq!(sampled_indices.len(), 8); // One full gap
        let expected_indices = vec![0, 29, 30, 50, 51, 69, 70, 99];
        assert_eq!(sampled_indices, expected_indices);

        // Increment the second half of the array by 50 again
        let x = x.map(|i| if i > 101 { i + 50 } else { i });

        let sampled_indices = min_max_with_x(&x, &arr, 10);
        assert_eq!(sampled_indices.len(), 9); // Gap with 1 value
        let expected_indices = vec![0, 39, 40, 50, 51, 52, 59, 60, 99];
        assert_eq!(sampled_indices, expected_indices);
    }

    #[test]
    fn test_min_max_scalar_with_x_parallel_gap() {
        // Create a gap in the middle of the array
        // Increment the second half of the array by 50
        let x: [i32; 100] = core::array::from_fn(|i| if i > 50 { (i + 50).as_() } else { i.as_() });
        let arr: [f32; 100] = core::array::from_fn(|i| i.as_());

        let sampled_indices = min_max_with_x_parallel(&x, &arr, 10);
        assert_eq!(sampled_indices.len(), 8); // One full gap
        let expected_indices = vec![0, 29, 30, 50, 51, 69, 70, 99];
        assert_eq!(sampled_indices, expected_indices);

        // Increment the second half of the array by 50 again
        let x = x.map(|i| if i > 101 { i + 50 } else { i });

        let sampled_indices = min_max_with_x_parallel(&x, &arr, 10);
        assert_eq!(sampled_indices.len(), 9); // Gap with 1 value
        let expected_indices = vec![0, 39, 40, 50, 51, 52, 59, 60, 99];
        assert_eq!(sampled_indices, expected_indices);
    }

    #[apply(n_outs)]
    fn test_many_random_runs_same_output(n_out: usize) {
        const N: usize = 20_003;
        let x: [i32; N] = core::array::from_fn(|i| i.as_());
        for _ in 0..100 {
            let mut arr = get_array_f32(N);
            arr[N - 1] = f32::INFINITY; // Make sure the last value is always the max
            let idxs1 = min_max_without_x(arr.as_slice(), n_out);
            let idxs2 = min_max_without_x_parallel(arr.as_slice(), n_out);
            let idxs3 = min_max_with_x(&x, arr.as_slice(), n_out);
            let idxs4 = min_max_with_x_parallel(&x, arr.as_slice(), n_out);
            assert_eq!(idxs1, idxs2);
            assert_eq!(idxs1, idxs3);
            assert_eq!(idxs1, idxs4);
        }
    }
}<|MERGE_RESOLUTION|>--- conflicted
+++ resolved
@@ -54,27 +54,6 @@
 
 // ----------- WITH X
 
-<<<<<<< HEAD
-macro_rules! min_max_with_x_parallel {
-    ($func_name:ident, $trait:path, $func:expr) => {
-        pub fn $func_name<Tx, Ty>(
-            x: &[Tx],
-            arr: &[Ty],
-            n_out: usize,
-            n_threads: usize,
-        ) -> Vec<usize>
-        where
-            for<'a> &'a [Ty]: $trait,
-            Tx: Num + FromPrimitive + AsPrimitive<f64> + Send + Sync,
-            Ty: Copy + PartialOrd + Send + Sync,
-        {
-            assert_eq!(n_out % 2, 0);
-            let bin_idx_iterator =
-                get_equidistant_bin_idx_iterator_parallel(x, n_out / 2, n_threads);
-            min_max_generic_with_x_parallel(arr, bin_idx_iterator, n_out, n_threads, $func)
-        }
-    };
-=======
 pub fn min_max_with_x_parallel<Tx, Ty>(x: &[Tx], arr: &[Ty], n_out: usize) -> Vec<usize>
 where
     for<'a> &'a [Ty]: ArgMinMax,
@@ -84,7 +63,6 @@
     assert_eq!(n_out % 2, 0);
     let bin_idx_iterator = get_equidistant_bin_idx_iterator_parallel(x, n_out / 2);
     min_max_generic_with_x_parallel(arr, bin_idx_iterator, n_out, |arr| arr.argminmax())
->>>>>>> e4d4a66e
 }
 
 min_max_with_x_parallel!(min_max_with_x_parallel, ArgMinMax, |arr| arr.argminmax());
@@ -93,22 +71,6 @@
 
 // ----------- WITHOUT X
 
-<<<<<<< HEAD
-macro_rules! min_max_without_x_parallel {
-    ($func_name:ident, $trait:path, $func:expr) => {
-        pub fn $func_name<T: Copy + PartialOrd + Send + Sync>(
-            arr: &[T],
-            n_out: usize,
-            n_threads: usize,
-        ) -> Vec<usize>
-        where
-            for<'a> &'a [T]: $trait,
-        {
-            assert_eq!(n_out % 2, 0);
-            min_max_generic_parallel(arr, n_out, n_threads, $func)
-        }
-    };
-=======
 pub fn min_max_without_x_parallel<T: Copy + PartialOrd + Send + Sync>(
     arr: &[T],
     n_out: usize,
@@ -118,7 +80,6 @@
 {
     assert_eq!(n_out % 2, 0);
     min_max_generic_parallel(arr, n_out, |arr| arr.argminmax())
->>>>>>> e4d4a66e
 }
 
 min_max_without_x_parallel!(min_max_without_x_parallel, ArgMinMax, |arr| arr.argminmax());
