use argminmax::{ArgMinMax, NaNArgMinMax};
use num_traits::{AsPrimitive, FromPrimitive};
use rayon::iter::IndexedParallelIterator;
use rayon::prelude::*;

use super::searchsorted::{
    get_equidistant_bin_idx_iterator, get_equidistant_bin_idx_iterator_parallel,
};
use super::types::Num;
use super::POOL;

// ----------------------------------- NON-PARALLEL ------------------------------------

pub trait M4Param {
    type SliceType: M4Param;

    fn len(&self) -> usize;

    fn argminmax(&self) -> (usize, usize);

    fn slice(&self, start_idx: usize, end_idx: usize) -> Self::SliceType;
}

impl<T: Clone> M4Param for Vec<T>
where
    Vec<T>: ArgMinMax,
{
    type SliceType = std::vec::Vec<T>;

    fn len(&self) -> usize {
        self.len()
    }

    fn slice(&self, start_idx: usize, end_idx: usize) -> Self::SliceType {
        self[start_idx..end_idx].to_vec()
    }

    fn argminmax(&self) -> (usize, usize) {
        ArgMinMax::argminmax(self)
    }
}

impl<T: Clone> M4Param for [T]
where
    for<'a> &'a [T]: ArgMinMax,
{
    type SliceType = std::vec::Vec<T>;

    fn len(&self) -> usize {
        self.len()
    }

    fn slice(&self, start_idx: usize, end_idx: usize) -> Self::SliceType {
        self[start_idx..end_idx].to_vec()
    }

    fn argminmax(&self) -> (usize, usize) {
        ArgMinMax::argminmax(&self)
    }
}

// ----------- WITH X

<<<<<<< HEAD
pub fn m4_with_x<Tx, Ty>(x: &[Tx], arr: &[Ty], n_out: usize) -> Vec<usize>
where
    for<'a> &'a [Ty]: ArgMinMax,
    Tx: Num + FromPrimitive + AsPrimitive<f64>,
    Ty: Copy + PartialOrd,
{
    assert_eq!(n_out % 4, 0);
    let bin_idx_iterator = get_equidistant_bin_idx_iterator(x, n_out / 4);
    m4_generic_with_x::<Ty, [Ty]>(arr, bin_idx_iterator, n_out)
=======
macro_rules! m4_with_x {
    ($func_name:ident, $trait:path, $f_argminmax:expr) => {
        pub fn $func_name<Tx, Ty>(x: &[Tx], arr: &[Ty], n_out: usize) -> Vec<usize>
        where
            for<'a> &'a [Ty]: $trait,
            Tx: Num + FromPrimitive + AsPrimitive<f64>,
            Ty: Copy + PartialOrd,
        {
            assert_eq!(n_out % 4, 0);
            let bin_idx_iterator = get_equidistant_bin_idx_iterator(x, n_out / 4);
            m4_generic_with_x(arr, bin_idx_iterator, n_out, $f_argminmax)
        }
    };
>>>>>>> dbf9eea4
}

m4_with_x!(m4_with_x, ArgMinMax, |arr| arr.argminmax());
m4_with_x!(m4_with_x_nan, NaNArgMinMax, |arr| arr.nanargminmax());

// ----------- WITHOUT X

<<<<<<< HEAD
pub fn m4_without_x<T: Copy + PartialOrd>(arr: &[T], n_out: usize) -> Vec<usize>
where
    for<'a> &'a [T]: ArgMinMax,
{
    assert_eq!(n_out % 4, 0);
    m4_generic(arr, n_out)
=======
macro_rules! m4_without_x {
    ($func_name:ident, $trait:path, $f_argminmax:expr) => {
        pub fn $func_name<T: Copy + PartialOrd>(arr: &[T], n_out: usize) -> Vec<usize>
        where
            for<'a> &'a [T]: $trait,
        {
            assert_eq!(n_out % 4, 0);
            m4_generic(arr, n_out, $f_argminmax)
        }
    };
>>>>>>> dbf9eea4
}

m4_without_x!(m4_without_x, ArgMinMax, |arr| arr.argminmax());
m4_without_x!(m4_without_x_nan, NaNArgMinMax, |arr| arr.nanargminmax());

// ------------------------------------- PARALLEL --------------------------------------

// ----------- WITH X

macro_rules! m4_with_x_parallel {
    ($func_name:ident, $trait:path, $f_argminmax:expr) => {
        pub fn $func_name<Tx, Ty>(x: &[Tx], arr: &[Ty], n_out: usize) -> Vec<usize>
        where
            for<'a> &'a [Ty]: $trait,
            Tx: Num + FromPrimitive + AsPrimitive<f64> + Send + Sync,
            Ty: Copy + PartialOrd + Send + Sync,
        {
            assert_eq!(n_out % 4, 0);
            let bin_idx_iterator = get_equidistant_bin_idx_iterator_parallel(x, n_out / 4);
            m4_generic_with_x_parallel(arr, bin_idx_iterator, n_out, $f_argminmax)
        }
    };
}

m4_with_x_parallel!(m4_with_x_parallel, ArgMinMax, |arr| arr.argminmax());
m4_with_x_parallel!(m4_with_x_parallel_nan, NaNArgMinMax, |arr| arr
    .nanargminmax());

// ----------- WITHOUT X

macro_rules! m4_without_x_parallel {
    ($func_name:ident, $trait:path, $f_argminmax:expr) => {
        pub fn $func_name<T: Copy + PartialOrd + Send + Sync>(arr: &[T], n_out: usize) -> Vec<usize>
        where
            for<'a> &'a [T]: $trait,
        {
            assert_eq!(n_out % 4, 0);
            m4_generic_parallel(arr, n_out, $f_argminmax)
        }
    };
}

m4_without_x_parallel!(m4_without_x_parallel, ArgMinMax, |arr| arr.argminmax());
m4_without_x_parallel!(m4_without_x_parallel_nan, NaNArgMinMax, |arr| arr
    .nanargminmax());

// TODO: check for duplicate data in the output array
// -> In the current implementation we always add 4 datapoints per bin (if of
//    course the bin has >= 4 datapoints). However, the argmin and argmax might
//    be the start and end of the bin, which would result in duplicate data in
//    the output array. (this is for example the case for monotonic data).

// ----------------------------------- GENERICS ------------------------------------

// --------------------- WITHOUT X

#[inline(always)]
pub(crate) fn m4_generic<T: M4Param + ?Sized>(arr: &T, n_out: usize) -> Vec<usize> {
    // Assumes n_out is a multiple of 4
    if n_out >= arr.len() {
        return (0..arr.len()).collect();
    }

    // arr.len() - 1 is used to match the delta of a range-index (0..arr.len()-1)
    let block_size: f64 = (arr.len() - 1) as f64 / (n_out / 4) as f64;

    let mut sampled_indices: Vec<usize> = vec![usize::default(); n_out];

    let mut start_idx: usize = 0;

    for i in 0..n_out / 4 {
        // Decided to use multiplication instead of adding to the accumulator (end)
        // as multiplication seems to be less prone to rounding errors.
        let end: f64 = block_size * (i + 1) as f64;
        let end_idx: usize = end as usize + 1;

        let (min_index, max_index) = arr.slice(start_idx, end_idx).argminmax();

        // Add the indexes in sorted order
        sampled_indices[4 * i] = start_idx;
        if min_index < max_index {
            sampled_indices[4 * i + 1] = min_index + start_idx;
            sampled_indices[4 * i + 2] = max_index + start_idx;
        } else {
            sampled_indices[4 * i + 1] = max_index + start_idx;
            sampled_indices[4 * i + 2] = min_index + start_idx;
        }
        sampled_indices[4 * i + 3] = end_idx - 1;

        start_idx = end_idx;
    }

    sampled_indices
}

#[inline(always)]
pub(crate) fn m4_generic_parallel<T: Copy + PartialOrd + Send + Sync>(
    arr: &[T],
    n_out: usize,
    f_argminmax: fn(&[T]) -> (usize, usize),
) -> Vec<usize> {
    // Assumes n_out is a multiple of 4
    if n_out >= arr.len() {
        return (0..arr.len()).collect::<Vec<usize>>();
    }

    // arr.len() - 1 is used to match the delta of a range-index (0..arr.len()-1)
    let block_size: f64 = (arr.len() - 1) as f64 / (n_out / 4) as f64;

    // Store the enumerated indexes in the output array
    // These indexes are used to calculate the start and end indexes of each bin in
    // the multi-threaded execution
    let mut sampled_indices: Vec<usize> = (0..n_out).collect::<Vec<usize>>();

    POOL.install(|| {
        sampled_indices
            .par_chunks_exact_mut(4)
            .for_each(|sampled_index_chunk| {
                let i: f64 = unsafe { *sampled_index_chunk.get_unchecked(0) >> 2 } as f64;
                let start_idx: usize = (block_size * i) as usize + (i != 0.0) as usize;
                let end_idx: usize = (block_size * (i + 1.0)) as usize + 1;

                let (min_index, max_index) = f_argminmax(&arr[start_idx..end_idx]);

                sampled_index_chunk[0] = start_idx;
                // Add the indexes in sorted order
                if min_index < max_index {
                    sampled_index_chunk[1] = min_index + start_idx;
                    sampled_index_chunk[2] = max_index + start_idx;
                } else {
                    sampled_index_chunk[1] = max_index + start_idx;
                    sampled_index_chunk[2] = min_index + start_idx;
                }
                sampled_index_chunk[3] = end_idx - 1;
            })
    });

    sampled_indices
}

// --------------------- WITH X

#[inline(always)]
pub(crate) fn m4_generic_with_x<I: Copy, T: M4Param + ?Sized>(
    arr: &T,
    bin_idx_iterator: impl Iterator<Item = Option<(usize, usize)>>,
    n_out: usize,
) -> Vec<usize> {
    // Assumes n_out is a multiple of 4
    if n_out >= arr.len() {
        return (0..arr.len()).collect::<Vec<usize>>();
    }

    let mut sampled_indices: Vec<usize> = Vec::with_capacity(n_out);

    bin_idx_iterator.for_each(|bin| {
        if let Some((start, end)) = bin {
            if end <= start + 4 {
                // If the bin has <= 4 elements, just add them all
                for i in start..end {
                    sampled_indices.push(i);
                }
            } else {
                // If the bin has > 4 elements, add the first and last + argmin and argmax
                let step = arr.slice(start, end);
                let (min_index, max_index) = step.argminmax();

                sampled_indices.push(start);

                // Add the indexes in sorted order
                if min_index < max_index {
                    sampled_indices.push(min_index + start);
                    sampled_indices.push(max_index + start);
                } else {
                    sampled_indices.push(max_index + start);
                    sampled_indices.push(min_index + start);
                }

                sampled_indices.push(end - 1);
            }
        }
    });

    sampled_indices
}

#[inline(always)]
pub(crate) fn m4_generic_with_x_parallel<T: Copy + PartialOrd + Send + Sync>(
    arr: &[T],
    bin_idx_iterator: impl IndexedParallelIterator<Item = impl Iterator<Item = Option<(usize, usize)>>>,
    n_out: usize,
    f_argminmax: fn(&[T]) -> (usize, usize),
) -> Vec<usize> {
    // Assumes n_out is a multiple of 4
    if n_out >= arr.len() {
        return (0..arr.len()).collect::<Vec<usize>>();
    }

    POOL.install(|| {
        bin_idx_iterator
            .flat_map(|bin_idx_iterator| {
                bin_idx_iterator
                    .map(|bin| {
                        match bin {
                            Some((start, end)) => {
                                if end <= start + 4 {
                                    // If the bin has <= 4 elements, just return them all
                                    return (start..end).collect::<Vec<usize>>();
                                }

                                // If the bin has > 4 elements, return the first and last + argmin and argmax
                                let step = &arr[start..end];
                                let (min_index, max_index) = f_argminmax(step);

                                // Return the indexes in sorted order
                                let mut sampled_index = vec![start, 0, 0, end - 1];
                                if min_index < max_index {
                                    sampled_index[1] = min_index + start;
                                    sampled_index[2] = max_index + start;
                                } else {
                                    sampled_index[1] = max_index + start;
                                    sampled_index[2] = min_index + start;
                                }
                                sampled_index
                            } // If the bin is empty, return empty Vec
                            None => {
                                vec![]
                            }
                        }
                    })
                    .collect::<Vec<Vec<usize>>>()
            })
            .flatten()
            .collect::<Vec<usize>>()
    })
}

#[cfg(test)]
mod tests {
    use num_traits::AsPrimitive;
    use rstest::rstest;
    use rstest_reuse::{self, *};

    use super::{m4_with_x, m4_without_x};
    use super::{m4_with_x_parallel, m4_without_x_parallel};

    use dev_utils::utils;

    fn get_array_f32(n: usize) -> Vec<f32> {
        utils::get_random_array(n, f32::MIN, f32::MAX)
    }

    // Template for n_out
    #[template]
    #[rstest]
    #[case(196)]
    #[case(200)]
    #[case(204)]
    fn n_outs(#[case] n_out: usize) {}

    #[test]
    fn test_m4_scalar_without_x_correct() {
        let arr: [f32; 100] = core::array::from_fn(|i| i.as_());

        let sampled_indices = m4_without_x(&arr, 12);
        let sampled_values = sampled_indices
            .iter()
            .map(|x| arr[*x])
            .collect::<Vec<f32>>();

        let expected_indices = vec![0, 0, 33, 33, 34, 34, 66, 66, 67, 67, 99, 99];
        let expected_values = expected_indices
            .iter()
            .map(|x| *x as f32)
            .collect::<Vec<f32>>();

        assert_eq!(sampled_indices, expected_indices);
        assert_eq!(sampled_values, expected_values);
    }

    #[test]
    fn test_m4_scalar_without_x_parallel_correct() {
        let arr: [f32; 100] = core::array::from_fn(|i| i.as_());

        let sampled_indices = m4_without_x_parallel(&arr, 12);
        let sampled_values = sampled_indices
            .iter()
            .map(|x| arr[*x])
            .collect::<Vec<f32>>();

        let expected_indices = vec![0, 0, 33, 33, 34, 34, 66, 66, 67, 67, 99, 99];
        let expected_values = expected_indices
            .iter()
            .map(|x| *x as f32)
            .collect::<Vec<f32>>();

        assert_eq!(sampled_indices, expected_indices);
        assert_eq!(sampled_values, expected_values);
    }

    #[test]
    fn test_m4_scalar_with_x_correct() {
        let x: [i32; 100] = core::array::from_fn(|i| i.as_());
        let arr: [f32; 100] = core::array::from_fn(|i| i.as_());

        let sampled_indices = m4_with_x(&x, &arr, 12);
        let sampled_values = sampled_indices
            .iter()
            .map(|x| arr[*x])
            .collect::<Vec<f32>>();

        let expected_indices = vec![0, 0, 33, 33, 34, 34, 66, 66, 67, 67, 99, 99];
        let expected_values = expected_indices
            .iter()
            .map(|x| *x as f32)
            .collect::<Vec<f32>>();

        assert_eq!(sampled_indices, expected_indices);
        assert_eq!(sampled_values, expected_values);
    }

    #[test]
    fn test_m4_scalar_with_x_parallel_correct() {
        let x: [i32; 100] = core::array::from_fn(|i| i.as_());
        let arr: [f32; 100] = core::array::from_fn(|i| i.as_());

        let sampled_indices = m4_with_x_parallel(&x, &arr, 12);
        let sampled_values = sampled_indices
            .iter()
            .map(|x| arr[*x])
            .collect::<Vec<f32>>();

        let expected_indices = vec![0, 0, 33, 33, 34, 34, 66, 66, 67, 67, 99, 99];
        let expected_values = expected_indices
            .iter()
            .map(|x| *x as f32)
            .collect::<Vec<f32>>();

        assert_eq!(sampled_indices, expected_indices);
        assert_eq!(sampled_values, expected_values);
    }

    #[test]
    fn test_m4_scalar_with_x_gap() {
        // We will create a gap in the middle of the array
        // Increment the second half of the array by 50
        let x: [i32; 100] = core::array::from_fn(|i| if i > 50 { (i + 50).as_() } else { i.as_() });
        let arr: [f32; 100] = core::array::from_fn(|i| i.as_());

        let sampled_indices = m4_with_x(&x, &arr, 20);
        assert_eq!(sampled_indices.len(), 16); // One full gap
        let expected_indices = vec![0, 0, 29, 29, 30, 30, 50, 50, 51, 51, 69, 69, 70, 70, 99, 99];
        assert_eq!(sampled_indices, expected_indices);

        // Increment the second half of the array by 50 again
        let x = x.map(|x| if x > 101 { x + 50 } else { x });

        let sampled_indices = m4_with_x(&x, &arr, 20);
        assert_eq!(sampled_indices.len(), 17); // Gap with 1 value
        let expected_indices = vec![
            0, 0, 39, 39, 40, 40, 50, 50, 51, 52, 52, 59, 59, 60, 60, 99, 99,
        ];
        assert_eq!(sampled_indices, expected_indices);
    }

    #[test]
    fn test_m4_scalar_with_x_gap_parallel() {
        // We will create a gap in the middle of the array
        // Increment the second half of the array by 50
        let x: [i32; 100] = core::array::from_fn(|i| if i > 50 { (i + 50).as_() } else { i.as_() });
        let arr: [f32; 100] = core::array::from_fn(|i| i.as_());

        let sampled_indices = m4_with_x_parallel(&x, &arr, 20);
        assert_eq!(sampled_indices.len(), 16); // One full gap
        let expected_indices = vec![0, 0, 29, 29, 30, 30, 50, 50, 51, 51, 69, 69, 70, 70, 99, 99];
        assert_eq!(sampled_indices, expected_indices);

        // Increment the second half of the array by 50 again
        let x = x.map(|x| if x > 101 { x + 50 } else { x });

        let sampled_indices = m4_with_x_parallel(&x, &arr, 20);
        assert_eq!(sampled_indices.len(), 17); // Gap with 1 value
        let expected_indices = vec![
            0, 0, 39, 39, 40, 40, 50, 50, 51, 52, 52, 59, 59, 60, 60, 99, 99,
        ];
        assert_eq!(sampled_indices, expected_indices);
    }

    #[apply(n_outs)]
    fn test_many_random_runs_correct(n_out: usize) {
        const N: usize = 20_003;
        let x: [i32; N] = core::array::from_fn(|i| i.as_());
        for _ in 0..100 {
            let arr = get_array_f32(N);
            let idxs1 = m4_without_x(arr.as_slice(), n_out);
            let idxs2 = m4_with_x(&x, arr.as_slice(), n_out);
            assert_eq!(idxs1, idxs2);
            let idxs3 = m4_without_x_parallel(arr.as_slice(), n_out);
            let idxs4 = m4_with_x_parallel(&x, arr.as_slice(), n_out);
            assert_eq!(idxs1, idxs3);
            assert_eq!(idxs1, idxs4); // TODO: this fails when nb. of threads = 16
        }
    }
}<|MERGE_RESOLUTION|>--- conflicted
+++ resolved
@@ -61,17 +61,6 @@
 
 // ----------- WITH X
 
-<<<<<<< HEAD
-pub fn m4_with_x<Tx, Ty>(x: &[Tx], arr: &[Ty], n_out: usize) -> Vec<usize>
-where
-    for<'a> &'a [Ty]: ArgMinMax,
-    Tx: Num + FromPrimitive + AsPrimitive<f64>,
-    Ty: Copy + PartialOrd,
-{
-    assert_eq!(n_out % 4, 0);
-    let bin_idx_iterator = get_equidistant_bin_idx_iterator(x, n_out / 4);
-    m4_generic_with_x::<Ty, [Ty]>(arr, bin_idx_iterator, n_out)
-=======
 macro_rules! m4_with_x {
     ($func_name:ident, $trait:path, $f_argminmax:expr) => {
         pub fn $func_name<Tx, Ty>(x: &[Tx], arr: &[Ty], n_out: usize) -> Vec<usize>
@@ -85,7 +74,6 @@
             m4_generic_with_x(arr, bin_idx_iterator, n_out, $f_argminmax)
         }
     };
->>>>>>> dbf9eea4
 }
 
 m4_with_x!(m4_with_x, ArgMinMax, |arr| arr.argminmax());
@@ -93,14 +81,6 @@
 
 // ----------- WITHOUT X
 
-<<<<<<< HEAD
-pub fn m4_without_x<T: Copy + PartialOrd>(arr: &[T], n_out: usize) -> Vec<usize>
-where
-    for<'a> &'a [T]: ArgMinMax,
-{
-    assert_eq!(n_out % 4, 0);
-    m4_generic(arr, n_out)
-=======
 macro_rules! m4_without_x {
     ($func_name:ident, $trait:path, $f_argminmax:expr) => {
         pub fn $func_name<T: Copy + PartialOrd>(arr: &[T], n_out: usize) -> Vec<usize>
@@ -111,7 +91,6 @@
             m4_generic(arr, n_out, $f_argminmax)
         }
     };
->>>>>>> dbf9eea4
 }
 
 m4_without_x!(m4_without_x, ArgMinMax, |arr| arr.argminmax());
